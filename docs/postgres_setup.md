# PostgreSQL Setup for Jarvis

This document describes how to initialise the improved database schema for
<<<<<<< HEAD
managing Jarvis users and learning topics. The file `jarvis_users_pg.sql`
defines all user tables, indexes, triggers and materialised views. The
supplementary file `jarvis_topics_pg.sql` adds the topic catalogue and related
tables. These scripts can be executed manually, but the `postgres_interface`
module will also run them automatically when loaded.
=======
managing Jarvis users and topics. Two schema files are provided:
`jarvis_users_pg.sql` and `jarvis_topics_pg.sql`. They define all tables,
indexes, triggers and materialised views. Use them to create the database on a
PostgreSQL server.
>>>>>>> dd97ba97

```bash
psql -d your_database -f docs/jarvis_users_pg.sql
psql -d your_database -f docs/jarvis_topics_pg.sql
```

The schema separates authentication tokens and audit logs into dedicated tables
and uses JSONB columns with GIN indexes for efficient queries. A full-text
search vector is generated from usernames to allow quick lookup.

After setting up the database you can connect from Jarvis using the optional
`postgres_interface` module.<|MERGE_RESOLUTION|>--- conflicted
+++ resolved
@@ -1,18 +1,11 @@
 # PostgreSQL Setup for Jarvis
 
-This document describes how to initialise the improved database schema for
-<<<<<<< HEAD
+This document describes how to initialise the improved database schema fo
 managing Jarvis users and learning topics. The file `jarvis_users_pg.sql`
 defines all user tables, indexes, triggers and materialised views. The
 supplementary file `jarvis_topics_pg.sql` adds the topic catalogue and related
 tables. These scripts can be executed manually, but the `postgres_interface`
 module will also run them automatically when loaded.
-=======
-managing Jarvis users and topics. Two schema files are provided:
-`jarvis_users_pg.sql` and `jarvis_topics_pg.sql`. They define all tables,
-indexes, triggers and materialised views. Use them to create the database on a
-PostgreSQL server.
->>>>>>> dd97ba97
 
 ```bash
 psql -d your_database -f docs/jarvis_users_pg.sql
